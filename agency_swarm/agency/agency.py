--- conflicted
+++ resolved
@@ -110,11 +110,7 @@
 
         return gen
 
-<<<<<<< HEAD
-    def demo_gradio(self, height=600, dark_mode=True, share=False):
-=======
-    def demo_gradio(self, height=450, dark_mode=True):
->>>>>>> 96e070c0
+    def demo_gradio(self, height=450, dark_mode=True, share=False):
         """
         Launches a Gradio-based demo interface for the agency chatbot.
 
